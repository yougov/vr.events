--- conflicted
+++ resolved
@@ -5,11 +5,6 @@
 [testenv]
 deps =
 	setuptools>=31.0.1
-<<<<<<< HEAD
-	# workaround for yaml/pyyaml#126
-	git+https://github.com/yaml/pyyaml@master#egg=pyyaml;python_version=="3.7"
-=======
->>>>>>> 4310c976
 commands =
 	pytest {posargs}
 usedevelop = True
